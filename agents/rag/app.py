--- conflicted
+++ resolved
@@ -3,26 +3,25 @@
 
 import os
 from pathlib import Path
+from dotenv import load_dotenv
 from operator import itemgetter
 from termcolor import colored
-<<<<<<< HEAD
-from operator import itemgetter
-from langchain.memory import ConversationBufferMemory
-=======
 from langchain.memory import ConversationBufferMemory
 from langchain.schema import format_document
->>>>>>> 08c4664b
 from langchain.schema.messages import get_buffer_string
 from langchain.schema.runnable import RunnablePassthrough, RunnableLambda
 from langchain.schema.output_parser import StrOutputParser
 from langchain.prompts import PromptTemplate, ChatPromptTemplate
+from langchain.text_splitter import RecursiveCharacterTextSplitter
 from langchain_community.chat_models import ChatOpenAI
 from langchain_community.vectorstores import FAISS
 from langchain_community.embeddings import HuggingFaceInstructEmbeddings
 from langchain_community.document_loaders import ArxivLoader, PyPDFLoader
 
-os.environ["OPENAI_API_BASE"] = "LINK"
-os.environ["OPENAI_API_KEY"] = "KEY"
+load_dotenv()
+
+os.environ["OPENAI_API_BASE"] = os.getenv("OPENAI_API_BASE")
+os.environ["OPENAI_API_KEY"] = os.getenv("OPENAI_API_KEY")
 
 DEFAULT_DOCUMENT_PROMPT = PromptTemplate.from_template(template="{page_content}")
 
@@ -44,63 +43,33 @@
 
 
 def read_docs(arxiv_query: str):
-    docs = ArxivLoader(query=arxiv_query).load_and_split()
+    raw_docs = ArxivLoader(query=arxiv_query,
+                       load_max_docs=10,
+                       load_all_available_meta=True).load()
+    text_splitter = RecursiveCharacterTextSplitter(
+        chunk_size=1000,
+        chunk_overlap=100,
+        length_function=len,
+        add_start_index=True,
+    )
+    docs = text_splitter.split_documents(raw_docs)
     print("Total arxiv pages:", len(docs))
     return docs
 
-<<<<<<< HEAD
-def get_conversation_chain(llm, template, memory):
-    prompt = PromptTemplate.from_template(template=template)
-
-    # load the memory to access chat history
-    load_memory = RunnablePassthrough.assign(
-        chat_history=RunnableLambda(memory.load_memory_variables) | itemgetter("history"),
-    )
-
-    chat_model = {
-        "chat_history": lambda x: get_buffer_string(x["chat_history"]),
-        "question": lambda x: x["question"]
-    }
-
-    llm_chain = prompt | llm
-
-    standalone_question_chain = (
-        load_memory
-        | chat_model
-        | llm_chain
-    )
-
-    return standalone_question_chain
-
-def get_reader_chain(llm, reader_template, retriever):
-    #1. Generate the prompt using prompt template
-    reader_prompt = ChatPromptTemplate.from_template(template=reader_template)
-    
-    #2. Use LCEL to create a chain of the LLM with the prompt template
-    llm_chain = reader_prompt | llm
-    
-    #3. Pass the retrieved documents as the context and the input query to the LLM Chain created in step 2
-    chat_model = {"context": retriever, "question": RunnablePassthrough()}
-    
-    #4. Return the reader_chain in LCEL
-    reader_chain = (
-        chat_model
-=======
 
 def get_conversation_chain(llm, template):
     prompt = PromptTemplate.from_template(template=template)
 
     llm_chain = prompt | llm
 
-    standalone_question_chain = {
+    standalone_question_chain = (
         {
             "question": lambda x: x["question"],
             "chat_history": lambda x: get_buffer_string(x["chat_history"]),
         }
->>>>>>> 08c4664b
         | llm_chain
         | StrOutputParser()
-    }
+    )
 
     return standalone_question_chain
 
@@ -134,38 +103,42 @@
     loaded_memory = RunnablePassthrough.assign(
         chat_history=RunnableLambda(memory.load_memory_variables) | itemgetter("history"),
     )
-<<<<<<< HEAD
-    return reader_chain
-
-def rag_pipeline(query, retriever, query_llm, llm, conversation_template, reader_template, memory):
-    standalone_question_chain = get_conversation_chain(query_llm, conversation_template, memory)
-    reader_chain = get_reader_chain(llm, reader_template, retriever)
-    rag_chain = standalone_question_chain | reader_chain
-    inputs = {"question": query}
-    result = rag_chain.invoke(inputs)
-
-    # save the current question and answer to memory as chat history
-    memory.save_context(inputs, {"answer": result})
-    return result
-=======
     standalone_question_chain = get_conversation_chain(query_llm, conversation_template)
     reader, answer = get_reader_chain(llm, reader_template, retriever)
     rag_chain = loaded_memory | standalone_question_chain | reader | answer
     inputs = {"question": query}
-    result = rag_chain.invoke(inputs)
-
+    result = {}
+    answer = ""
+    curr_key = None
+    # result = rag_chain.invoke(inputs)
+    for chunk in rag_chain.stream(inputs):
+        for key in chunk:
+            if key not in result:
+                result[key] = chunk[key]
+            else:
+                result[key] += chunk[key]
+            if key == 'answer':
+                if key != curr_key:
+                    print(
+                        colored(f"\nAnswer: {chunk[key].content}", "blue"),
+                        end="",
+                        flush=True,
+                    )
+                else:
+                    print(colored(chunk[key].content, "blue"), end="", flush=True)
+                answer += chunk[key].content
+            curr_key = key
+    print()
     # save the current question and answer to memory as chat history
-    memory.save_context(inputs, {"answer": result["answer"].content})
-    return result["answer"].content
-
->>>>>>> 08c4664b
+    memory.save_context(inputs, {"answer": answer})
+
 
 if __name__ == "__main__":
     arxiv_id = "1706.03762"
     docs = read_docs(arxiv_id)
 
     embeddings = HuggingFaceInstructEmbeddings(
-        model_name="hkunlp/instructor-large",
+        model_name=os.getenv("EMBEDDING_MODEL"),
         model_kwargs={"device": "cpu"},
         encode_kwargs={"normalize_embeddings": False},
     )
@@ -177,86 +150,42 @@
     retriever = db.as_retriever()
 
     # init memory
-<<<<<<< HEAD
-    memory = ConversationBufferMemory(
-        return_messages=True, output_key="answer", input_key="question"
-    )
+    memory = ConversationBufferMemory(return_messages=True, output_key="answer", input_key="question")
 
     # Define Prompt Template for New Question Generation using History
-    conversation_template ="""
-=======
-    memory = ConversationBufferMemory(return_messages=True, output_key="answer", input_key="question")
-
-    # Define Prompt Template for New Question Generation using History
-    CONVERSATION_TEMPLATE = """
->>>>>>> 08c4664b
-    [INST]
-    As a Question answering assistant, generate a new question based on the asked question and the conversational history - History.
-    History will be passed as a list.
-    The string will be in format:
-    'Question: '+ asked question + " Answer: "+ answer
-    Your task is to fetch the text after keyword 'Question: ' and before keyword "Answer: " from History and this will be the asked question
-    by the user. You need to then generate a new question using the conversational history and below guidelines:
-    - Conversational history is ordered from least recent to most recent. Weight most recent history the most.
-    - If the asked question is not related to the conversational history, do not consider the history while answering and 
-    return the original question.
-    - Only generate a single query.
-    - If multiple options exist for the query, do not separate them by OR and do not ask the user to select. Just pick any single query.
-    - Do not ask clarifying questions, if you are not sure about the new query, just output the original question.
-
-    History : {chat_history}
-    Asked question : {question}
-    New Question: [Your response]
-    [/INST]
+    CONVERSATION_TEMPLATE = """Given the following conversation and a follow up question, rephrase the follow up question to be a standalone question, in its original language.
+
+    Chat History:
+    {chat_history}
+    Follow Up Input: {question}
+    Standalone question:
     """
 
     # DEFINING READER Prompt Template
-<<<<<<< HEAD
-    citations_template = """
-=======
-    CITATIONS_TEMPLATE = """
->>>>>>> 08c4664b
-    [INST]
-    You are QA assistant. You are given a question and a dictionary.
-    You need to generate the answer and cite the sentences used in generating the answer.
-    The key from dictionary is the citation and the value from the dictionary is the context to generate the answer for the question. 
-<<<<<<< HEAD
-
-    - Try your best to list the citations
-    - If you do not find the answer, say politely that you don't know.
-    - Do not generate false information.
-    - Do not combine multiple sources, list them separately like [src_1][src_2]
-
-    Below is an example:
-    question : 'When did Roman Empire fall?'
-    dictionary: article4.pdf_Page2: The western empire suffered several Gothic invasions and, in AD 455, was sacked by Vandals. Rome continued to decline after that until AD 476 when the western Roman Empire came to an end.
-    Answer: 476 CE [article4.pdf_Page2]
-
-    Use the dictionary: {context} for the Question: {question} to generate the answer.
-    Helpful Answer: [Your response]
-    [/INST]
+    CITATIONS_TEMPLATE = """You are an AI assistant for answering questions about technical topics.
+    You are given the following extracted parts of long documents and a question. Provide a conversational answer.
+    Use the context as a source of information, but be sure to answer the question directly. You're
+    job is to provide the user a helpful summary of the information in the context if it applies to the question.
+    If you don't know the answer, just say "Hmm, I'm not sure." Don't try to make up an answer.
+
+    Question: {question}
+    =========
+    {context}
+    =========
+    Answer:
     """
 
-=======
-
-    - Try your best to list the citations
-    - If you do not find the answer, say politely that you don't know.
-    - Do not generate false information.
-    - Do not combine multiple sources, list them separately like [src_1][src_2]
-
-    Below is an example:
-    question : 'When did Roman Empire fall?'
-    dictionary: article4.pdf_Page2: The western empire suffered several Gothic invasions and, in AD 455, was sacked by Vandals. Rome continued to decline after that until AD 476 when the western Roman Empire came to an end.
-    Answer: 476 CE [article4.pdf_Page2]
-
-    Use the dictionary: {context} for the Question: {question} to generate the answer.
-    Helpful Answer: [Your response]
-    [/INST]
-    """
-
->>>>>>> 08c4664b
-    query_llm = ChatOpenAI(model="model_name", temperature=0.0)
-    llm = ChatOpenAI(model="model_name", temperature=0.2)
+    query_llm = ChatOpenAI(
+        model=os.getenv("MODEL_NAME"),
+        temperature=0.0,
+        model_kwargs={"stop": ["<|eot_id|>"]},
+    )
+    llm = ChatOpenAI(
+        model=os.getenv("MODEL_NAME"),
+        temperature=0.2,
+        max_tokens=1024,
+        model_kwargs={"stop": ["<|eot_id|>"]},
+    )
 
     # run pipeline
     questions = [
@@ -268,31 +197,13 @@
 
     for query in questions:
         print(colored(f"Query: {query}", "red"))
-        print(
-            colored(
-<<<<<<< HEAD
-                f"Query: {query}", "red"
-            )
-        )
-        print(
-            colored(
-                f"Answer: {rag_pipeline(query,
-                                        retriever,
-                                        query_llm,
-                                        llm,
-                                        conversation_template,
-                                        citations_template,
-                                        memory)}",
-=======
-                f"""Answer: {rag_pipeline(query,
-                                          retriever,
-                                          query_llm,
-                                          llm,
-                                          CONVERSATION_TEMPLATE,
-                                          CITATIONS_TEMPLATE,
-                                          memory)}""",
->>>>>>> 08c4664b
-                "blue",
-            )
+        rag_pipeline(
+            query,
+            retriever,
+            query_llm,
+            llm,
+            CONVERSATION_TEMPLATE,
+            CITATIONS_TEMPLATE,
+            memory,
         )
         print("###########" * 4)